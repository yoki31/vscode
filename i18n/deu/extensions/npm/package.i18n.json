{
	"": [
		"--------------------------------------------------------------------------------------------",
		"Copyright (c) Microsoft Corporation. All rights reserved.",
		"Licensed under the MIT License. See License.txt in the project root for license information.",
		"--------------------------------------------------------------------------------------------",
		"Do not edit this file. It is machine generated."
	],
	"description": "Erweiterung zum Hinzufügen von Aufgabenunterstützung für NPM-Skripts.",
	"displayName": "NPM-Unterstützung für VSCode",
	"config.npm.autoDetect": "Steuert, ob die automatische Erkennung von NPM-Skripts aktiviert oder deaktiviert ist. Standardmäßig ist die Funktion aktiviert.",
	"config.npm.runSilent": "npm-Befehle mit der Option \"--silent\" ausführen.",
	"config.npm.packageManager": "Der zu verwendende Paket-Manager, um Skripte auszuführen.",
	"config.npm.exclude": "Konfigurieren Sie Globmuster für Ordner, die von der automatischen Skripterkennung ausgeschlossen werden sollen.",
<<<<<<< HEAD
	"npm.parseError": "NPM-Aufgabenerkennung: Fehler beim Analysieren der Datei {0}",
	"taskdef.script": "Das anzupassende NPM-Skript.",
	"command.refresh": "Aktualisieren",
	"command.run": "Ausführen",
	"command.debug": "Debuggen",
	"command.openScript": "Öffnen"
=======
	"config.npm.enableScriptExplorer": "Aktiviert eine Exploreransicht für npm-Skripts.",
	"config.npm.scriptExplorerAction": "Die im Skript-Explorer verwendete Standardaktion für Klicks. Mögliche Werte sind \"open\" (Standard) und \"run\".",
	"npm.parseError": "NPM-Aufgabenerkennung: Fehler beim Analysieren der Datei {0}",
	"taskdef.script": "Das anzupassende NPM-Skript.",
	"taskdef.path": "Der Pfad zum Ordner der package.json-Datei, die das Skript bereitstellt. Kann weggelassen werden.",
	"view.name": "npm-Skripts",
	"command.refresh": "Aktualisieren",
	"command.run": "Ausführen",
	"command.debug": "Debuggen",
	"command.openScript": "Öffnen",
	"command.runInstall": "Installation ausführen"
>>>>>>> 8647b7c1
}<|MERGE_RESOLUTION|>--- conflicted
+++ resolved
@@ -12,14 +12,6 @@
 	"config.npm.runSilent": "npm-Befehle mit der Option \"--silent\" ausführen.",
 	"config.npm.packageManager": "Der zu verwendende Paket-Manager, um Skripte auszuführen.",
 	"config.npm.exclude": "Konfigurieren Sie Globmuster für Ordner, die von der automatischen Skripterkennung ausgeschlossen werden sollen.",
-<<<<<<< HEAD
-	"npm.parseError": "NPM-Aufgabenerkennung: Fehler beim Analysieren der Datei {0}",
-	"taskdef.script": "Das anzupassende NPM-Skript.",
-	"command.refresh": "Aktualisieren",
-	"command.run": "Ausführen",
-	"command.debug": "Debuggen",
-	"command.openScript": "Öffnen"
-=======
 	"config.npm.enableScriptExplorer": "Aktiviert eine Exploreransicht für npm-Skripts.",
 	"config.npm.scriptExplorerAction": "Die im Skript-Explorer verwendete Standardaktion für Klicks. Mögliche Werte sind \"open\" (Standard) und \"run\".",
 	"npm.parseError": "NPM-Aufgabenerkennung: Fehler beim Analysieren der Datei {0}",
@@ -31,5 +23,4 @@
 	"command.debug": "Debuggen",
 	"command.openScript": "Öffnen",
 	"command.runInstall": "Installation ausführen"
->>>>>>> 8647b7c1
 }