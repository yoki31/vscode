--- conflicted
+++ resolved
@@ -13,11 +13,7 @@
   "scripts": {
     "test": "mocha",
     "preinstall": "node build/npm/preinstall.js",
-<<<<<<< HEAD
-    "postinstall": "npm --prefix extensions/vscode-api-tests/ install extensions/vscode-api-tests/ && npm --prefix extensions/vscode-colorize-tests/ install extensions/vscode-colorize-tests/ && npm --prefix extensions/json/ install extensions/json/ && npm --prefix extensions/typescript/ install extensions/typescript/ && npm --prefix extensions/php/ install extensions/php/ && npm --prefix extensions/javascript/ install extensions/javascript/",
-=======
     "postinstall": "node build/npm/postinstall.js",
->>>>>>> 8fb523f8
     "watch": "gulp watch"
   },
   "dependencies": {
