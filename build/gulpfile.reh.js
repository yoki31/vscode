/*---------------------------------------------------------------------------------------------
 *  Copyright (c) Microsoft Corporation. All rights reserved.
 *  Licensed under the MIT License. See License.txt in the project root for license information.
 *--------------------------------------------------------------------------------------------*/

'use strict';

const gulp = require('gulp');
const path = require('path');
const es = require('event-stream');
const util = require('./lib/util');
const task = require('./lib/task');
const common = require('./lib/optimize');
const product = require('../product.json');
const rename = require('gulp-rename');
const replace = require('gulp-replace');
const filter = require('gulp-filter');
const json = require('gulp-json-editor');
const _ = require('underscore');
const deps = require('./dependencies');
const vfs = require('vinyl-fs');
const packageJson = require('../package.json');
const flatmap = require('gulp-flatmap');
const gunzip = require('gulp-gunzip');
const untar = require('gulp-untar');
const File = require('vinyl');
const fs = require('fs');
const glob = require('glob');
const { compileBuildTask } = require('./gulpfile.compile');
const { compileExtensionsBuildTask } = require('./gulpfile.extensions');
const remote = require('gulp-remote-src');
const cp = require('child_process');

const REPO_ROOT = path.dirname(__dirname);
const commit = util.getVersion(REPO_ROOT);
const BUILD_ROOT = path.dirname(REPO_ROOT);
const REMOTE_FOLDER = path.join(REPO_ROOT, 'remote');

const productionDependencies = deps.getProductionDependencies(REMOTE_FOLDER);

// Targets

const BUILD_TARGETS = [
	{ platform: 'win32', arch: 'ia32', pkgTarget: 'node8-win-x86' },
	{ platform: 'win32', arch: 'x64', pkgTarget: 'node8-win-x64' },
	{ platform: 'darwin', arch: null, pkgTarget: 'node8-macos-x64' },
	{ platform: 'linux', arch: 'ia32', pkgTarget: 'node8-linux-x86' },
	{ platform: 'linux', arch: 'x64', pkgTarget: 'node8-linux-x64' },
	{ platform: 'linux', arch: 'armhf', pkgTarget: 'node8-linux-armv7' },
	{ platform: 'linux', arch: 'alpine', pkgTarget: 'node8-linux-alpine' },
];

// @ts-ignore
const baseModules = Object.keys(process.binding('natives')).filter(n => !/^_|\//.test(n));
const nodeModules = ['electron', 'original-fs']
	// @ts-ignore JSON checking: dependencies property is optional
	.concat(Object.keys(product.dependencies || {}))
	.concat(_.uniq(productionDependencies.map(d => d.name)))
	.concat(baseModules);

const vscodeResources = [
	'out-build/bootstrap.js',
	'out-build/bootstrap-fork.js',
	'out-build/bootstrap-amd.js',
	'out-build/paths.js',

	// main entry points
	'out-build/vs/server/cli.js',
	'out-build/vs/server/main.js',

	// Watcher
	'out-build/vs/platform/files/**/*.exe',
	'out-build/vs/platform/files/**/*.md',

	// Uri transformer
	'out-build/vs/server/uriTransformer.js',

	// Webview
	'out-build/vs/workbench/contrib/webview/browser/pre/*.js',

	// Process monitor
	'out-build/vs/base/node/cpuUsage.sh',
	'out-build/vs/base/node/ps.sh',

	'!**/test/**'
];

const entryPoints = [
	{
		name: 'vs/server/remoteExtensionHostAgent',
		exclude: ['vs/css', 'vs/nls']
	},
	{
		name: 'vs/server/remoteCli',
		exclude: ['vs/css', 'vs/nls']
	},
	{
		name: 'vs/server/remoteExtensionHostProcess',
		exclude: ['vs/css', 'vs/nls']
	},
	{
		name: 'vs/platform/files/node/watcher/unix/watcherApp',
		exclude: ['vs/css', 'vs/nls']
	},
	{
		name: 'vs/platform/files/node/watcher/nsfw/watcherApp',
		exclude: ['vs/css', 'vs/nls']
	}
];

const optimizeVSCodeREHTask = task.define('optimize-vscode-reh', task.series(
	util.rimraf('out-vscode-reh'),
	common.optimizeTask({
		src: 'out-build',
		entryPoints: _.flatten(entryPoints),
		otherSources: [],
		resources: vscodeResources,
		loaderConfig: common.loaderConfig(nodeModules),
		out: 'out-vscode-reh',
		bundleInfo: undefined
	})
));

const baseUrl = `https://ticino.blob.core.windows.net/sourcemaps/${commit}/core`;
const minifyVSCodeREHTask = task.define('minify-vscode-reh', task.series(
	optimizeVSCodeREHTask,
	util.rimraf('out-vscode-reh-min'),
	common.minifyTask('out-vscode-reh', baseUrl)
));
gulp.task(minifyVSCodeREHTask);

// Web server

const webResources = [
	...vscodeResources,
	'out-build/vs/{base,platform,editor,workbench}/**/*.{svg,png,cur,html}',
	'out-build/vs/base/browser/ui/octiconLabel/octicons/**',
	'out-build/vs/workbench/contrib/welcome/walkThrough/**/*.md',
	'out-build/vs/code/browser/workbench/**',
	'out-build/vs/**/markdown.css'
];

const buildfile = require('../src/buildfile');

const webEntryPoints = [
	...entryPoints,
	buildfile.workbenchWeb,
	buildfile.serviceWorker,
	buildfile.keyboardMaps,
	buildfile.base
];

const optimizeVSCodeWebTask = task.define('optimize-vscode-reh-web', task.series(
	util.rimraf('out-vscode-reh-web'),
	common.optimizeTask({
		src: 'out-build',
		entryPoints: _.flatten(webEntryPoints),
		otherSources: [],
		resources: webResources,
		loaderConfig: common.loaderConfig(nodeModules),
		out: 'out-vscode-reh-web',
		bundleInfo: undefined
	})
));

const minifyVSCodeWebTask = task.define('minify-vscode-reh-web', task.series(
	optimizeVSCodeWebTask,
	util.rimraf('out-vscode-reh-web-min'),
	common.minifyTask('out-vscode-reh-web', baseUrl)
));
gulp.task(minifyVSCodeWebTask);

function getNodeVersion() {
	const yarnrc = fs.readFileSync(path.join(REPO_ROOT, 'remote', '.yarnrc'), 'utf8');
	const target = /^target "(.*)"$/m.exec(yarnrc)[1];
	return target;
}

const nodeVersion = getNodeVersion();

BUILD_TARGETS.forEach(({ platform, arch }) => {
	if (platform === 'darwin') {
		arch = 'x64';
	}

	gulp.task(task.define(`node-${platform}-${arch}`, () => {
		const nodePath = path.join('.build', 'node', `v${nodeVersion}`, `${platform}-${arch}`);

		if (!fs.existsSync(nodePath)) {
			util.rimraf(nodePath);

			return nodejs(platform, arch)
				.pipe(vfs.dest(nodePath));
		}

		return Promise.resolve(null);
	}));
});

const defaultNodeTask = gulp.task(`node-${process.platform}-${process.arch}`);

if (defaultNodeTask) {
	gulp.task(task.define('node', defaultNodeTask));
}

function nodejs(platform, arch) {
	if (arch === 'ia32') {
		arch = 'x86';
	}

	if (platform === 'win32') {
		return remote(`/dist/v${nodeVersion}/win-${arch}/node.exe`, { base: 'https://nodejs.org' })
			.pipe(rename('node.exe'));
	}

	if (arch === 'alpine') {
		const contents = cp.execSync(`docker run --rm node:${nodeVersion}-alpine /bin/sh -c 'cat \`which node\`'`, { maxBuffer: 100 * 1024 * 1024, encoding: 'buffer' });
		return es.readArray([new File({ path: 'node', contents, stat: { mode: parseInt('755', 8) } })]);
	}

	if (platform === 'darwin') {
		arch = 'x64';
	}

	if (arch === 'armhf') {
		arch = 'armv7l';
	}

	return remote(`/dist/v${nodeVersion}/node-v${nodeVersion}-${platform}-${arch}.tar.gz`, { base: 'https://nodejs.org' })
		.pipe(flatmap(stream => stream.pipe(gunzip()).pipe(untar())))
		.pipe(filter('**/node'))
		.pipe(util.setExecutableBit('**'))
		.pipe(rename('node'));
}

function packageTask(type, platform, arch, sourceFolderName, destinationFolderName) {
	const destination = path.join(BUILD_ROOT, destinationFolderName);

	return () => {
		const src = gulp.src(sourceFolderName + '/**', { base: '.' })
			.pipe(rename(function (path) { path.dirname = path.dirname.replace(new RegExp('^' + sourceFolderName), 'out'); }))
			.pipe(util.setExecutableBit(['**/*.sh']))
			.pipe(filter(['**', '!**/*.js.map']));

		const workspaceExtensionPoints = ['debuggers', 'jsonValidation'];
		const isUIExtension = (manifest) => {
			switch (manifest.extensionKind) {
				case 'ui': return true;
				case 'workspace': return false;
				default: {
					if (manifest.main) {
						return false;
					}
					if (manifest.contributes && Object.keys(manifest.contributes).some(key => workspaceExtensionPoints.indexOf(key) !== -1)) {
						return false;
					}
					// Default is UI Extension
					return true;
				}
			}
		};
		const localWorkspaceExtensions = glob.sync('extensions/*/package.json')
			.filter((extensionPath) => {
				if (type === 'reh-web') {
					return true; // web: ship all extensions for now
				}

				const manifest = JSON.parse(fs.readFileSync(path.join(REPO_ROOT, extensionPath)).toString());
				return !isUIExtension(manifest);
			}).map((extensionPath) => path.basename(path.dirname(extensionPath)))
			.filter(name => name !== 'vscode-api-tests' && name !== 'vscode-test-resolver'); // Do not ship the test extensions
		const marketplaceExtensions = require('./builtInExtensions.json').map(entry => entry.name);
		const extensionPaths = [...localWorkspaceExtensions, ...marketplaceExtensions]
			.map(name => `.build/extensions/${name}/**`);

		const extensions = gulp.src(extensionPaths, { base: '.build', dot: true });
		const extensionsCommonDependencies = gulp.src('.build/extensions/node_modules/**', { base: '.build', dot: true });
<<<<<<< HEAD
		const sources = es.merge(src, extensions, extensionsCommonDependencies);
=======
		const sources = es.merge(src, extensions, extensionsCommonDependencies)
			.pipe(filter(['**', '!**/*.js.map'], { dot: true }));
>>>>>>> 531b0a76

		let version = packageJson.version;
		const quality = product.quality;

		if (quality && quality !== 'stable') {
			version += '-' + quality;
		}

		const name = product.nameShort;
		const packageJsonStream = gulp.src(['remote/package.json'], { base: 'remote' })
			.pipe(json({ name, version }));

		const date = new Date().toISOString();

		const productJsonStream = gulp.src(['product.json'], { base: '.' })
			.pipe(json({ commit, date }));

		const license = gulp.src(['remote/LICENSE'], { base: 'remote' });

		const dependenciesSrc = _.flatten(productionDependencies.map(d => path.relative(REPO_ROOT, d.path)).map(d => [`${d}/**`, `!${d}/**/{test,tests}/**`, `!${d}/.bin/**`]));

		const deps = gulp.src(dependenciesSrc, { base: 'remote', dot: true })
			.pipe(filter(['**', '!**/package-lock.json']))
			.pipe(util.cleanNodeModules(path.join(__dirname, '.nativeignore')));

		const nodePath = `.build/node/v${nodeVersion}/${platform}-${platform === 'darwin' ? 'x64' : arch}`;
		const node = gulp.src(`${nodePath}/**`, { base: nodePath, dot: true });

		let all = es.merge(
			packageJsonStream,
			productJsonStream,
			license,
			sources,
			deps,
			node
		);

		if (type === 'reh-web') {
			all = es.merge(all,
				gulp.src('resources/server/favicon.ico', { base: '.' })
					.pipe(rename('resources/server/favicon.ico')));
		}

		let result = all
			.pipe(util.skipDirectories())
			.pipe(util.fixWin32DirectoryPermissions());

		if (platform === 'win32') {
			result = es.merge(result,
				gulp.src('resources/server/bin/code.cmd', { base: '.' })
					.pipe(replace('@@VERSION@@', version))
					.pipe(replace('@@COMMIT@@', commit))
					.pipe(replace('@@APPNAME@@', product.applicationName))
					.pipe(rename(`bin/${product.applicationName}.cmd`)),
				gulp.src('resources/server/bin/server.cmd', { base: '.' })
					.pipe(rename(`server.cmd`))
			);
		} else if (platform === 'linux' || platform === 'darwin') {
			result = es.merge(result,
				gulp.src('resources/server/bin/code.sh', { base: '.' })
					.pipe(replace('@@VERSION@@', version))
					.pipe(replace('@@COMMIT@@', commit))
					.pipe(replace('@@APPNAME@@', product.applicationName))
					.pipe(rename(`bin/${product.applicationName}`))
					.pipe(util.setExecutableBit()),
				gulp.src('resources/server/bin/server.sh', { base: '.' })
					.pipe(rename(`server.sh`))
					.pipe(util.setExecutableBit())
			);
		}

		return result.pipe(vfs.dest(destination));
	};
}

function copyConfigTask(folder) {
	const destination = path.join(BUILD_ROOT, folder);
	return () => gulp.src(['remote/pkg-package.json'], { base: 'remote' })
		.pipe(rename(path => path.basename += '.' + folder))
		.pipe(json(obj => {
			const pkg = obj.pkg;
			pkg.scripts = pkg.scripts && pkg.scripts.map(p => path.join(destination, p));
			pkg.assets = pkg.assets && pkg.assets.map(p => path.join(destination, p));
			return obj;
		}))
		.pipe(vfs.dest('out-vscode-reh-pkg'));
}

function copyNativeTask(folder) {
	const destination = path.join(BUILD_ROOT, folder);
	return () => {
		const nativeLibraries = gulp.src(['remote/node_modules/**/*.node']);
		const license = gulp.src(['remote/LICENSE']);

		const result = es.merge(
			nativeLibraries,
			license
		);

		return result
			.pipe(rename({ dirname: '' }))
			.pipe(vfs.dest(destination));
	};
}

function packagePkgTask(platform, arch, pkgTarget) {
	const folder = path.join(BUILD_ROOT, 'vscode-reh') + (platform ? '-' + platform : '') + (arch ? '-' + arch : '');
	return () => {
		const cwd = process.cwd();
		const config = path.join(cwd, 'out-vscode-reh-pkg', 'pkg-package.vscode-reh-' + platform + '-' + arch + '.json');
		process.chdir(folder);
		console.log(`TODO`, pkgTarget, config);
		return null;
		// return pkg.exec(['-t', pkgTarget, '-d', '-c', config, '-o', path.join(folder + '-pkg', platform === 'win32' ? 'vscode-reh.exe' : 'vscode-reh'), './out/remoteExtensionHostAgent.js'])
		// 	.then(() => process.chdir(cwd));
	};
}

BUILD_TARGETS.forEach(buildTarget => {
	['reh', 'reh-web'].forEach(type => {
		const dashed = (str) => (str ? `-${str}` : ``);
		const platform = buildTarget.platform;
		const arch = buildTarget.arch;
		const pkgTarget = buildTarget.pkgTarget;

		const copyPkgConfigTask = task.define(`copy-pkg-config${dashed(platform)}${dashed(arch)}`, task.series(
			util.rimraf(`out-vscode-${type}-pkg`),
			copyConfigTask(`vscode-${type}${dashed(platform)}${dashed(arch)}`)
		));

		const copyPkgNativeTask = task.define(`copy-pkg-native${dashed(platform)}${dashed(arch)}`, task.series(
			util.rimraf(path.join(BUILD_ROOT, `vscode-${type}${dashed(platform)}${dashed(arch)}-pkg`)),
			copyNativeTask(`vscode-${type}${dashed(platform)}${dashed(arch)}-pkg`)
		));

		['', 'min'].forEach(minified => {
			const sourceFolderName = `out-vscode-${type}${dashed(minified)}`;
			const destinationFolderName = `vscode-${type}${dashed(platform)}${dashed(arch)}`;

			const vscodeServerTaskCI = task.define(`vscode-${type}${dashed(platform)}${dashed(arch)}${dashed(minified)}-ci`, task.series(
				gulp.task(`node-${platform}-${platform === 'darwin' ? 'x64' : arch}`),
				util.rimraf(path.join(BUILD_ROOT, destinationFolderName)),
				packageTask(type, platform, arch, sourceFolderName, destinationFolderName)
			));
			gulp.task(vscodeServerTaskCI);

			const vscodeServerTask = task.define(`vscode-${type}${dashed(platform)}${dashed(arch)}${dashed(minified)}`, task.series(
				compileBuildTask,
				compileExtensionsBuildTask,
				minified ? (type === 'reh' ? minifyVSCodeREHTask : minifyVSCodeWebTask) : (type === 'reh' ? optimizeVSCodeREHTask : optimizeVSCodeWebTask),
				vscodeServerTaskCI
			));
			gulp.task(vscodeServerTask);

			const vscodeREHPkgTask = task.define(`vscode-${type}${dashed(platform)}${dashed(arch)}${dashed(minified)}-pkg`, task.series(
				task.parallel(
					vscodeServerTask,
					copyPkgConfigTask,
					copyPkgNativeTask
				),
				packagePkgTask(platform, arch, pkgTarget)
			));
			gulp.task(vscodeREHPkgTask);
		});
	});
});

function mixinServer(watch) {
	const packageJSONPath = path.join(path.dirname(__dirname), 'package.json');
	function exec(cmdLine) {
		console.log(cmdLine);
		cp.execSync(cmdLine, { stdio: "inherit" });
	}
	function checkout() {
		const packageJSON = JSON.parse(fs.readFileSync(packageJSONPath).toString());
		exec('git fetch distro');
		exec(`git checkout ${packageJSON['distro']} -- src/vs/server resources/server`);
		exec('git reset HEAD src/vs/server resources/server');
	}
	checkout();
	if (watch) {
		console.log('Enter watch mode (observing package.json)');
		const watcher = fs.watch(packageJSONPath);
		watcher.addListener('change', () => {
			try {
				checkout();
			} catch (e) {
				console.log(e);
			}
		});
	}
	return Promise.resolve();
}

gulp.task(task.define('mixin-server', () => mixinServer(false)));
gulp.task(task.define('mixin-server-watch', () => mixinServer(true)));<|MERGE_RESOLUTION|>--- conflicted
+++ resolved
@@ -275,12 +275,8 @@
 
 		const extensions = gulp.src(extensionPaths, { base: '.build', dot: true });
 		const extensionsCommonDependencies = gulp.src('.build/extensions/node_modules/**', { base: '.build', dot: true });
-<<<<<<< HEAD
-		const sources = es.merge(src, extensions, extensionsCommonDependencies);
-=======
 		const sources = es.merge(src, extensions, extensionsCommonDependencies)
 			.pipe(filter(['**', '!**/*.js.map'], { dot: true }));
->>>>>>> 531b0a76
 
 		let version = packageJson.version;
 		const quality = product.quality;
