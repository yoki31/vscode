--- conflicted
+++ resolved
@@ -19,13 +19,7 @@
   },
   "dependencies": {},
   "devDependencies": {
-<<<<<<< HEAD
-    "typescript": "^3.8.3",
     "@types/node": "^12.11.7"
-=======
-    "@types/node": "^12.11.7",
-    "vscode": "~1.1.36"
->>>>>>> 5e3dfd3b
   },
   "contributes": {
     "commands": [
